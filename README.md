# bitrise-webhooks

Bitrise Webhooks processor.

Transforms various webhooks (GitHub, Bitbucket, Slack, ...) to [bitrise.io](https://www.bitrise.io)'s
[Build Trigger API format](http://devcenter.bitrise.io/api/build-trigger/),
and calls it to start a build.

**Feel free to add your own webhook transform provider to this project!**
For more information check the *How to add support for a new Provider* section.

[![Build Status](https://www.bitrise.io/app/8497e83cdf562ebb.svg?token=wuCyk-mqTVE0LTnjgiY82Q&branch=master)](https://www.bitrise.io/app/8497e83cdf562ebb)


## CI Skip

If the (commit) message includes `[skip ci]` or `[ci skip]` no build will be triggered.


## Supported webhooks / providers

* [GitHub](https://github.com)
  * handled on the path: `/h/github/BITRISE-APP-SLUG/BITRISE-APP-API-TOKEN`
* [Bitbucket](https://bitbucket.org) webhooks V2 ("Webhooks" on the Bitbucket web UI)
  * handled on the path: `/h/bitbucket-v2/BITRISE-APP-SLUG/BITRISE-APP-API-TOKEN`
* [Slack](https://slack.com) (both outgoing webhooks & slash commands)
  * handled on the path: `/h/slack/BITRISE-APP-SLUG/BITRISE-APP-API-TOKEN`
* [Visual Studio Team Services](https://www.visualstudio.com/products/visual-studio-team-services-vs)
  * handled on the path: `/h/visualstudio/BITRISE-APP-SLUG/BITRISE-APP-API-TOKEN`
* [GitLab](https://gitlab.com)
  * handled on the path: `/h/gitlab/BITRISE-APP-SLUG/BITRISE-APP-API-TOKEN`
* [Gogs](https://gogs.io)
  * handled on the path: `/h/gogs/BITRISE-APP-SLUG/BITRISE-APP-API-TOKEN`
* [Deveo](https://deveo.com)
  * handled on the path: `/h/deveo/BITRISE-APP-SLUG/BITRISE-APP-API-TOKEN`
* [Assembla](https://assembla.com)
  * handled on the path: `/h/assembla/BITRISE-APP-SLUG/BITRISE-APP-API-TOKEN`
<<<<<<< HEAD
=======

Service independent:

* Passthrough - reads the request headers and body and passes it to the triggered build as environment variables.
  * handled on the path: `/h/passthrough/BITRISE-APP-SLUG/BITRISE-APP-API-TOKEN`

>>>>>>> 8dc62558

### GitHub - setup & usage:

All you have to do is register your `bitrise-webhooks` URL for
a [GitHub](https://github.com) *repository*.

1. Open your *repository* on [GitHub.com](https://github.com)
2. Go to `Settings` of the *repository*
3. Select `Webhooks`
4. Click on `Add webhook`
5. Specify the `bitrise-webhooks` URL (`.../h/github/BITRISE-APP-SLUG/BITRISE-APP-API-TOKEN`) in the `Payload URL` field
6. Select the *events* you want to trigger a webhook for
  * Right now `bitrise-webhooks` supports the `Push` and `Pull Request` events,
    every other webhook (triggered by another event) will be ignored.
7. Click `Add webhook`

That's all! The next time you __push code__, __push a new tag__ or __create/update a pull request__
a build will be triggered (if you have Trigger mapping defined for the event(s) on Bitrise).


### Bitbucket (V2) Webhooks - setup & usage:

All you have to do is register your `bitrise-webhooks` URL for
a [Bitbucket](https://bitbucket.org) *repository*.

1. Open your *repository* on [Bitbucket.org](https://bitbucket.org)
2. Go to `Settings` of the *repository*
3. Select `Webhooks`
4. Click on `Add webhook`
5. Specify the `bitrise-webhooks` URL (`.../h/bitbucket-v2/BITRISE-APP-SLUG/BITRISE-APP-API-TOKEN`) in the `URL` field
6. In the *Triggers* section select `Choose from a full list of triggers` and the following properties:
  * Repository > Push
  * Pull Request > Created
  * Pull Request > Updated
7. Click `Save`

That's all! The next time you __push code__, __push a new tag__ or __create/update a pull request__
a build will be triggered (if you have Trigger mapping defined for the event(s) on Bitrise).


### GitLab - setup & usage:

All you have to do is register your `bitrise-webhooks` URL for
a [GitLab](https://gitlab.com) *project*.

1. Open your *project* on [GitLab.com](https://gitlab.com)
2. Go to `Settings` of the *project*
3. Select `Web Hooks`
4. Specify the `bitrise-webhooks` URL (`.../h/gitlab/BITRISE-APP-SLUG/BITRISE-APP-API-TOKEN`) in the `URL` field
5. In the *Trigger* section select:
  * `Push events`
  * `Tag push events`
  * `Merge Request events`
6. Click `Add Web Hook`

That's all! The next time you __push code__, __push a new tag__ or __create/update a merge request__
a build will be triggered (if you have Trigger mapping defined for the event(s) on Bitrise).


### Gogs - setup & usage:

All you have to do is register your `bitrise-webhooks` URL as a Webhook in your [Gogs](https://gogs.io) repository.

1. Open your *project* on your repository's hosting URL.
1. Go to `Settings` of the *project*
1. Select `Webhooks`, `Add Webhook`, then `Gogs`.
1. Specify the `bitrise-webhooks` URL (`.../h/gogs/BITRISE-APP-SLUG/BITRISE-APP-API-TOKEN`) in the `Payload URL` field.
1. Set the `Content Type` to `application/json`.
1. A Secret is not required at this time.
1. Set the trigger to be fired on `Just the push event`
1. Save the Webhook.

That's all! The next time you __push code__
a build will be triggered (if you have Trigger mapping defined for the event(s) on Bitrise).


### Visual Studio Online / Visual Studio Team Services - setup & usage:

All you have to do is register your `bitrise-webhooks` URL for
a [visualstudio.com](https://visualstudio.com) *project* as a `Service Hooks` integration.

You can find an official guide
on [visualstudio.com 's documentations site](https://www.visualstudio.com/en-us/get-started/integrate/service-hooks/webhooks-and-vso-vs).

A short step-by-step guide:

1. Open your *project* on [visualstudio.com](https://visualstudio.com)
2. Go to the *Admin/Control panel* of the *project*
3. Select `Service Hooks`
4. Create a service integration
  * In the Service list select the `Web Hooks` option
  * Select the `Code pushed` event as the *Trigger*
  * In the `Filters` section select the `Repository` you want to integrate
  * You can leave the other filters on default
  * Click `Next`
  * On the `Action` setup form specify the `bitrise-webhooks` URL (`.../h/visualstudio/BITRISE-APP-SLUG/BITRISE-APP-API-TOKEN`) in the `URL` field
  * You can leave every other option on default
7. Click `Finish`

That's all! The next time you __push code__ or __push a new tag__
a build will be triggered (if you have Trigger mapping defined for the event(s) on Bitrise).

### Deveo - setup & usage:

All you have to do is register your `bitrise-webhooks` URL for
a [Deveo](https://deveo.com) *repository*.

1. Open your *repository* on [app.deveo.com](https://app.deveo.com)
2. Go to `Hooks` of the *project*
3. Add new hook to the *repository*
4. Select the hook type as `webhook`
5. Specify the `bitrise-webhooks` URL (`.../h/deveo/BITRISE-APP-SLUG/BITRISE-APP-API-TOKEN`) in the `Url` field
6. Type `json` in the `Content type` field
6. Click `Save hook`

That's all! The next time you __push code__ or __push a new tag__
a build will be triggered (if you have Trigger mapping defined for the event(s) on Bitrise).

### Assembla - setup & usage:

Follow these steps to add your `bitrise-webhooks` URL to your [Assembla](https://assembla.com) *space*.

1. Open your *space* on [assembla.com](https://assembla.com) or your organisation's assembla domain
2. Go to the `Webhooks` section of the space
3. Select `Create New Webhook`
4. Set `Title` to `BitRise Webhook`
5. Specify the `bitrise-webhooks` URL (`.../h/assembla/BITRISE-APP-SLUG/BITRISE-APP-API-TOKEN`) in the `External url` field
6. Select `application/json` in the `Content type` field
7. Paste the following code to `Content`:
```json
{"assembla": {"space": "%{space}", "action": "%{action}", "object": "%{object}"}, "message": {"title": "%{title}", "body": "%{body}", "author": "%{author}"}, "git": {"repository_suffix": "%{repository_suffix}", "repository_url": "%{repository_url}", "branch": "%{branch}", "commit_id": "%{commit_id}"}}
```
<<<<<<< HEAD
8. Select `Code commits` and/or `Git Push` in the `Post updates about:` section
=======
8. Select `Code commits` in the `Post updates about:` section
>>>>>>> 8dc62558
9. Click `Add`

That's all! The next time you __push code__ a build will be triggered (if you have Trigger mapping defined for the event(s) on Bitrise).

### Slack - setup & usage:

You can register the `bitrise-webhooks` URL (`.../h/slack/BITRISE-APP-SLUG/BITRISE-APP-API-TOKEN`) as either
an [Outgoing Webhook](https://my.slack.com/services/new/outgoing-webhook) or
as a [slash command](https://my.slack.com/services/new/slash-commands) for your Slack team.

Once the URL is registered check the *usage* section below for all the
accepted and required parameters you can define in the message, and
for a couple of examples.

#### Usage - the message format

Your message have to be in the format: `key:value|key:value|...`,
where the supported `keys` are:

At least one of these two parameters are required:

* `b` or `branch` - example: `branch: master`
* `w` or `workflow` - example: `workflow: primary`

Other, optional parameters:

* `t` or `tag` - example: `branch: master|tag: v1.0`
* `c` or `commit` - example: `workflow: primary|commit: eee55509f16e7715bdb43308bb55e8736da4e21e`
* `m` or `message` - example: `branch: master|message: ship it!!`

**NOTE**: at least either `branch` or `workflow` have to be specified, and of course
you can specify both if you want to. You're free to specify any number of optional parameters.

You can also send environment variables that will be available in your workflow with the format: `env[KEY1]:value1|ENV[KEY2]:value2`

An example with all parameters included: `workflow: primary|b: master|tag: v1.0|commit:eee55509f16e7715bdb43308bb55e8736da4e21e|m: start my build!|ENV[DEVICE_NAME]:iPhone 6S|ENV[DEVICE_UDID]:82667b4079914d4aabed9c216620da5dedab630a`


### Passthrough - setup & usage:

Simply register or use the `.../h/passthrough/BITRISE-APP-SLUG/BITRISE-APP-API-TOKEN` url.
**Every** request received on the `passthrough` endpoint will trigger a build, __no filtering is done or supported!__.

_The only limit is that neither the Headers nor the Body can be larger than 10kb._

The headers will be passed to the build in JSON serialized form, as the value of `BITRISE_WEBHOOK_PASSTHROUGH_HEADERS`.
Note: headers are key value maps where the value is an array or strings, not just a single string value!
Example:

```
{
    "Content-Type": [
        "application/json"
    ],
    "Some-Custom-Header-List": [
        "first-value",
        "second-value"
    ]
}
```

The body will be passed to the build as-it-is (in string/text form), as the value of `BITRISE_WEBHOOK_PASSTHROUGH_BODY`.

Demo: run the server locally (e.g. with `bitrise run start`) and call the `.../h/passthrough/...` endpoint with `curl`:

```
curl -X POST --data 'just a text body' -H 'Example-Header: example header value' 'http://localhost:4000/h/passthrough/BITRISE-APP-SLUG/BITRISE-APP-API-TOKEN'
```

by default the server will print what and where it would send (debug mode), so you should see this in the server's log:

```
2017/09/10 16:30:18 ===> Triggering Build: (url:https://www.bitrise.io/app/BITRISE-APP-SLUG/build/start.json)
2017/09/10 16:30:18 ====> JSON body: {"build_params":{"branch":"master","environments":[{"mapped_to":"BITRISE_WEBHOOK_PASSTHROUGH_HEADERS","value":"{\"Accept\":[\"*/*\"],\"Accept-Encoding\":[\"gzip\"],\"Content-Length\":[\"16\"],\"Content-Type\":[\"application/x-www-form-urlencoded\"],\"Example-Header\":[\"example header value\"],\"User-Agent\":[\"curl/7.54.0\"],\"X-Forwarded-For\":[\"::1\"]}","is_expand":false},{"mapped_to":"BITRISE_WEBHOOK_PASSTHROUGH_BODY","value":"just a text body","is_expand":false}]},"triggered_by":"webhook"}
```


## How to compile & run the server

* Install [Go](https://golang.org), and [set up your Workspace](https://golang.org/doc/code.html#Workspaces) and your [$GOPATH](https://golang.org/doc/code.html#GOPATH)
  * Go `1.6` or newer required!
* If you want to change things, Fork this repository
* `git clone` the project into your GOPATH: `git clone your-fork.url $GOPATH/src/github.com/bitrise-io/bitrise-webhooks`
* `cd $GOPATH/src/github.com/bitrise-io/bitrise-webhooks`

Start the server:

* Compile the `Go` code `go install`
* Run it with: `bitrise-webhooks -port=4000`

Alternatively, with [bitrise CLI](https://www.bitrise.io/cli):

* `bitrise run start`
  * This will start the server with [gin](https://github.com/codegangsta/gin),
    which does automatic re-compilation when the code changes,
    so you don't have to compile & restart the server manually after every code change.

### Development mode:

By default the server will be started in Development Mode. This means that
it **won't** send requests, it'll only print the request in the logs.

You can pass the `-send-request-to` flag, or set the `SEND_REQUEST_TO` environment
variable to enable sending the requests to the specified URL (every request
will be posted to the exact URL you specify).

You can switch the server into Production mode by defining the
environment variable: `RACK_ENV=production`. In production mode
the server **will send requests to [bitrise.io](https://www.bitrise.io)**,
unless you specify a *send-request-to* parameter.


### How to use it / test it

* Register a webhook at any supported provided, pointing to your `bitrise-webhooks` server
  * The format should be: `http(s)://YOUR-BITRISE-WEBHOOKS.DOMAIN/h/SERVICE/BITRISE-APP-SLUG/BITRISE-APP-API-TOKEN`
    * *Keep in mind that most of the providers only support SSL (HTTPS) URLs by default. If you want to use an HTTP URL you might have to set additional parameters when you register your webhook.*


## Development

### Testing a (new) webhook format

You can use [http://requestb.in](http://requestb.in) to debug/check
a service's webhook format.

*If you have a Heroku account you can quickly create & start your
own RequestBin server for free, just follow the guide on
[RequestBin's GitHub page](https://github.com/Runscope/requestbin).*

Create a RequestBin, and register the provided URL as
the Webhook URL on the service you want to test. Once the service
triggers a webhook you'll see the webhook data on RequestBin.

You can pass the `-send-request-to` option (or `SEND_REQUEST_TO` env var) to this server to
send all the request to the specified URL (e.g. to RequestBin), instead of sending
it to [bitrise.io](https://www.bitrise.io).


## Deploy to Heroku

* `git clone` the code - either the official code or your own fork
* `cd` into the source code directory
* `heroku create`
* Optionally, once it's created:
  * To debug: set a specific URL, where every request will be sent by the server:
    * `heroku config:set SEND_REQUEST_TO=http://request-bin-or-similar-service.com/abc123`
  * To send requests to [bitrise.io](https://www.bitrise.io):
    * Switch the server into Production Mode: `heroku config:set RACK_ENV=production`
    * Make sure the `SEND_REQUEST_TO` config is no longer set. While `SEND_REQUEST_TO` is set
      every request will be sent to the specified URL, it doesn't matter whether you're in Development
      or Production mode.
      You can simply set an empty value for `SEND_REQUEST_TO` to disable it: `heroku config:set SEND_REQUEST_TO=""`
* `git push heroku master`
* `heroku ps:scale web=1`

Alternatively you can use this Heroku deploy button, if you prefer the web UI
over the heroku CLI: [![Deploy](https://www.herokucdn.com/deploy/button.svg)](https://heroku.com/deploy)

Done. Your Bitrise Webhooks server is now running on Heroku.

You can open it with `heroku open` - opening the root URL of the server
should present a JSON data, including the server's `version`,
the current `time`, the server's `environment_mode` and a welcome `message`.


## How to add support for a new Provider

Implement your webhook provider support code into `./service/hook/theprovider`.
**Unit tests are required** if you want your code to be merged into the
main `bitrise-wekhooks` repository!

Once the implementation is ready add it to the `selectProvider` function,
to the `supportedProviders` list, in the `service/hook/endpoint.go` file.

For an example you should check the `service/hook/github` (single webhook triggers
only one build)
or the `service/hook/bitbucketv2` (a single webhook might trigger multiple builds)
provider implementation.

### Guide

* You should check `service/hook/github` for an example if a single webhook
  can be transformed into a single build trigger, or `service/hook/bitbucketv2`
  if a single webhook might trigger multiple builds
* You can use [http://requestb.in](http://requestb.in) to debug the webhook format
  of the service.
  * To format & browse JSON responses you can use [http://www.jsoneditoronline.org/](http://www.jsoneditoronline.org/)
    or a similar tool - it helps a lot in debugging & cleaning up JSON webhooks.
* Create a folder in `service/hook`, following the naming pattern of existing providers (and Go package naming conventions)
  * Use only lowercase ASCII letters & numbers, without any whitespace, dash, underscore, ... characters
* Create a test file (`..._test.go`)
* **Note:** you should create a testing function for every function you add,
  before you'd write any code for the function!
* Split the logic into functions; usually this split should be fine (at least for starting):
  * Validate the required headers (content type, event ID if supported, etc.)
  * Declare your **data model(s)** for the Webhook data
  * Create a test for the `TransformRequest` method, with checks for the required inputs (headers, event type, etc.).
    * You can test it with a sample webhook request string right away, but it's probably easier to write the
      transform utility function(s) first
  * Create your transform utility function(s):
    * These function(s) should get your declared Webhook data models as it's input (not the full raw request body)
      to make it easier to test/validate
    * You can check the `transformCodePushEvent` function in the `service/hook/github` service as for an example
  * Write tests for these transform utility function(s)
    * It's usually a good idea to just write a list of error tests first, directly in the `_test.go` file,
      without an actual test implementation.
    * Then start to write the test implementations, one by one; write the test first, then
      make the code pass, then go to the next test implementation
  * Once your transform functions are well tested you should get back to the `TransformRequest` function,
    test & implement that too
    * You should include a sample webhook data & test, as you can see it in the `github` and `bitbucketv2` services.
* Once the implementation is ready you can register a path/route for the service/provider:
  * Open `service/hook/endpoint.go`
  * Add your provider to the `supportedProviders` map
    * the **key** will be the URL (PROVIDER-ID component in the URL) this provider is registered for; URL format will be: `/h/PROVIDER-ID/BITRISE-APP-SLUG/BITRISE-APP-API-TOKEN`
    * the **value** is an object of your provider
* At this point you can start the server and your provider should handle the calls as expected
  * You can run the `bitrise-webhooks` executable on your server
* You should also send a Pull Request, so your provider will be available for others

Done! You can now test your provider on a server (check the *Deployment* section),
and you can create a Pull Request, to have it merged with the official
[bitrise.io](https://www.bitrise.io) webhook processor.


#### Optional: define response Transform functions

Once you have a working Provider you can optionally define response
transformers too. With this you can define the exact response JSON data,
and the HTTP status code, both for success and for error responses.

If you don't define a response Transformer the default response provider
will be used (`service/hook/default_reponse_provider.go`).

To define your own Response Provider/Transform functions you just have to
implement the functions of `ResponseTransformer` (`service/hook/common/common.go`).

If your Provider implements these functions it'll be used for generating
the response. You have to implement every function defined in the
interface, or your Provider won't be considered as an implementation of the interface
and the default response provider will be used instead.


## Response

Response is always in JSON format.

**If provider declares the response transformers** it'll be used, and the
provider is responsible for generating the response JSON.

If it doesn't provide the response transformer functions then the default
response provider will be used.

**The default response provider** generates the following responses:

* If an error prevents any build calls then a single `{"error": "..."}` response
  will be generated (with HTTP code `400`).
* If a single success message is generated (e.g. if the hook is skipped and it's
  declared as a success, instead of an error) then a `{"message": "..."}` response
  will be generated (with HTTP status code `200`).
* If at least one Bitrise Trigger call was initiated:
    * All the received responses will be included as a `"success_responses": []`
      and `"failed_responses": []` JSON arrays
    * And all the errors (where the response was not available / call timed out, etc.)
      as a `"errors": []` JSON array (if any)
    * If at least one call fails or the response is an error response
      the HTTP status code will be `400`
    * If all trigger calls succeed the status code will be `201`
* If the provider declares that it does not want to wait for the Trigger API response,
  then a response will be returned immediately after triggering a build (calling the Trigger API),
  and in the response there will be no information about the Trigger API call's response.
  In this case the response is `{"did_not_wait_for_trigger_response": true}` with
  a HTTP `200` code.
    * An example is the GitLab hook processor/provider, where GitLab does not store the returned
      response, there's no history for webhook calls, and it does retry the webhook call
      if the response is too slow. So in case of GitLab we don't wait for the response of the Trigger API,
      we just return the did not wait response.


## TODO

* Re-try handling
* Docker image: auto-create & publish a Docker Image for the webhooks server, to make it easy to run it on your own server
* Bitbucket V1 (aka "Services" on the Bitbucket web UI) - not sure whether we should support this,
  it's already kind of deprecated, and we already support the newer, V2 webhooks.

## Contributors

* [The Bitrise Team](https://github.com/bitrise-io)
* [Chad Robinson](https://github.com/crrobinson14) - `Gogs` support
* [Rafael Nobre](https://github.com/nobre84) - Environment variables support in `Slack` commands
* [Tuomas Peippo](https://github.com/tume)- Skip CI feature
* [Erik Poort](https://github.com/ErikMediaMonks) - `Assembla` support<|MERGE_RESOLUTION|>--- conflicted
+++ resolved
@@ -35,15 +35,11 @@
   * handled on the path: `/h/deveo/BITRISE-APP-SLUG/BITRISE-APP-API-TOKEN`
 * [Assembla](https://assembla.com)
   * handled on the path: `/h/assembla/BITRISE-APP-SLUG/BITRISE-APP-API-TOKEN`
-<<<<<<< HEAD
-=======
 
 Service independent:
 
 * Passthrough - reads the request headers and body and passes it to the triggered build as environment variables.
   * handled on the path: `/h/passthrough/BITRISE-APP-SLUG/BITRISE-APP-API-TOKEN`
-
->>>>>>> 8dc62558
 
 ### GitHub - setup & usage:
 
@@ -176,11 +172,7 @@
 ```json
 {"assembla": {"space": "%{space}", "action": "%{action}", "object": "%{object}"}, "message": {"title": "%{title}", "body": "%{body}", "author": "%{author}"}, "git": {"repository_suffix": "%{repository_suffix}", "repository_url": "%{repository_url}", "branch": "%{branch}", "commit_id": "%{commit_id}"}}
 ```
-<<<<<<< HEAD
 8. Select `Code commits` and/or `Git Push` in the `Post updates about:` section
-=======
-8. Select `Code commits` in the `Post updates about:` section
->>>>>>> 8dc62558
 9. Click `Add`
 
 That's all! The next time you __push code__ a build will be triggered (if you have Trigger mapping defined for the event(s) on Bitrise).
