--- conflicted
+++ resolved
@@ -2040,7 +2040,6 @@
 		require.Equal(t, []bitriseapi.TriggerAPIParamsModel{
 			{
 				BuildParams: bitriseapi.BuildParamsModel{
-<<<<<<< HEAD
 					CommitHash:               "ef8755f06ee4b28c96a847a95cb8ec8ed6ddd1ca",
 					CommitMessage:            "a new file added",
 					Branch:                   "a-branch",
@@ -2052,16 +2051,6 @@
 					HeadRepositoryURL:        "ssh://git@bitbucket.example.com:7999/test/repo.git",
 					PullRequestRepositoryURL: "ssh://git@bitbucket.example.com:7999/test/repo.git",
 					PullRequestAuthor:        "admin",
-=======
-					CommitHash:          "ef8755f06ee4b28c96a847a95cb8ec8ed6ddd1ca",
-					CommitMessage:       "a new file added",
-					Branch:              "a-branch",
-					BranchRepoOwner:     "PROJ",
-					BranchDest:          "master",
-					BranchDestRepoOwner: "PROJ",
-					PullRequestID:       &intOne,
-					PullRequestAuthor:   "admin",
->>>>>>> efe441fa
 				},
 				TriggeredBy: "webhook-bitbucket-server/admin",
 			},
@@ -2084,7 +2073,6 @@
 		require.Equal(t, []bitriseapi.TriggerAPIParamsModel{
 			{
 				BuildParams: bitriseapi.BuildParamsModel{
-<<<<<<< HEAD
 					CommitHash:               "ef8755f06ee4b28c96a847a95cb8ec8ed6ddd1ca",
 					CommitMessage:            "a new file added",
 					Branch:                   "a-branch",
@@ -2096,16 +2084,6 @@
 					HeadRepositoryURL:        "ssh://git@bitbucket.example.com:7999/test/repo.git",
 					PullRequestRepositoryURL: "ssh://git@bitbucket.example.com:7999/test/repo.git",
 					PullRequestAuthor:        "admin",
-=======
-					CommitHash:          "ef8755f06ee4b28c96a847a95cb8ec8ed6ddd1ca",
-					CommitMessage:       "a new file added",
-					Branch:              "a-branch",
-					BranchRepoOwner:     "PROJ",
-					BranchDest:          "master",
-					BranchDestRepoOwner: "PROJ",
-					PullRequestID:       &intOne,
-					PullRequestAuthor:   "admin",
->>>>>>> efe441fa
 				},
 				TriggeredBy: "webhook-bitbucket-server/admin",
 			},
@@ -2128,7 +2106,6 @@
 		require.Equal(t, []bitriseapi.TriggerAPIParamsModel{
 			{
 				BuildParams: bitriseapi.BuildParamsModel{
-<<<<<<< HEAD
 					CommitHash:               "ef8755f06ee4b28c96a847a95cb8ec8ed6ddd1ca",
 					CommitMessage:            "a new file added",
 					Branch:                   "a-branch",
@@ -2140,16 +2117,6 @@
 					HeadRepositoryURL:        "ssh://git@bitbucket.example.com:7999/test/repo.git",
 					PullRequestRepositoryURL: "ssh://git@bitbucket.example.com:7999/test/repo.git",
 					PullRequestAuthor:        "admin",
-=======
-					CommitHash:          "ef8755f06ee4b28c96a847a95cb8ec8ed6ddd1ca",
-					CommitMessage:       "a new file added",
-					Branch:              "a-branch",
-					BranchRepoOwner:     "PROJ",
-					BranchDest:          "master",
-					BranchDestRepoOwner: "PROJ",
-					PullRequestID:       &intOne,
-					PullRequestAuthor:   "admin",
->>>>>>> efe441fa
 				},
 				TriggeredBy: "webhook-bitbucket-server/admin",
 			},
@@ -2186,7 +2153,6 @@
 		require.Equal(t, []bitriseapi.TriggerAPIParamsModel{
 			{
 				BuildParams: bitriseapi.BuildParamsModel{
-<<<<<<< HEAD
 					CommitHash:               "535dd99fabbecd4594c3dc844f387413fe6b97d4",
 					CommitMessage:            "Test PR",
 					Branch:                   "test-branch",
@@ -2200,18 +2166,6 @@
 					PullRequestAuthor:        "admin",
 					PullRequestComment:       "This is a test comment.",
 					PullRequestCommentID:     "7",
-=======
-					CommitHash:           "535dd99fabbecd4594c3dc844f387413fe6b97d4",
-					CommitMessage:        "Test PR",
-					Branch:               "test-branch",
-					BranchRepoOwner:      "TEST",
-					BranchDest:           "master",
-					BranchDestRepoOwner:  "TEST",
-					PullRequestID:        &intOne,
-					PullRequestAuthor:    "admin",
-					PullRequestComment:   "This is a test comment.",
-					PullRequestCommentID: "7",
->>>>>>> efe441fa
 				},
 				TriggeredBy: "webhook-bitbucket-server/admin",
 			},
@@ -2234,7 +2188,6 @@
 		require.Equal(t, []bitriseapi.TriggerAPIParamsModel{
 			{
 				BuildParams: bitriseapi.BuildParamsModel{
-<<<<<<< HEAD
 					CommitHash:               "535dd99fabbecd4594c3dc844f387413fe6b97d4",
 					CommitMessage:            "Test PR",
 					Branch:                   "test-branch",
@@ -2248,18 +2201,6 @@
 					PullRequestAuthor:        "admin",
 					PullRequestComment:       "This is an updated test comment.",
 					PullRequestCommentID:     "7",
-=======
-					CommitHash:           "535dd99fabbecd4594c3dc844f387413fe6b97d4",
-					CommitMessage:        "Test PR",
-					Branch:               "test-branch",
-					BranchRepoOwner:      "TEST",
-					BranchDest:           "master",
-					BranchDestRepoOwner:  "TEST",
-					PullRequestID:        &intOne,
-					PullRequestAuthor:    "admin",
-					PullRequestComment:   "This is an updated test comment.",
-					PullRequestCommentID: "7",
->>>>>>> efe441fa
 				},
 				TriggeredBy: "webhook-bitbucket-server/admin",
 			},
