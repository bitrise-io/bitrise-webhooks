--- conflicted
+++ resolved
@@ -199,10 +199,6 @@
   }
 }`
 
-<<<<<<< HEAD
-	samplePingData = `{
-	"test": true
-=======
 	samplePullRequestModifiedData = `{
 "eventKey":"pr:modified",
 "date":"2017-09-19T09:58:11+1000",
@@ -402,7 +398,10 @@
 			}
 		}
 	}
->>>>>>> 7d3b436e
+}`
+  
+  samplePingData = `{
+	"test": true
 }`
 )
 
