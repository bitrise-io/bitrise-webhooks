--- conflicted
+++ resolved
@@ -271,18 +271,14 @@
 			// only description changed
 			if pullRequest.Changes.Title.From == "" {
 				return hookCommon.TransformResultModel{
-<<<<<<< HEAD
-					Error:      errors.New("Pull Request edit doesn't require a build: only body/description was changed"),
+					Error:      errors.New("pull request edit doesn't require a build: only body/description was changed"),
 					ShouldSkip: true,
 				}
 			}
 			// title changed without removing any [skip ci] pattern
 			if !hookCommon.IsSkipBuildByCommitMessage(pullRequest.Changes.Title.From) {
 				return hookCommon.TransformResultModel{
-					Error:      errors.New("Pull Request edit doesn't require a build: only title was changed, and previous one was not skipped"),
-=======
-					Error:      errors.New("pull Request edit doesn't require a build: only title and/or description was changed, and previous one was not skipped"),
->>>>>>> ea87e45d
+					Error:      errors.New("pull request edit doesn't require a build: only title was changed, and previous one was not skipped"),
 					ShouldSkip: true,
 				}
 			}
